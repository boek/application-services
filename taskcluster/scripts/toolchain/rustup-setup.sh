--- conflicted
+++ resolved
@@ -31,18 +31,12 @@
 export PATH=$HOME/.cargo/bin:$PATH
 
 
-<<<<<<< HEAD
 rustup toolchain install "$RUST_STABLE_VERSION"
 rustup default "$RUST_STABLE_VERSION"
-rustup target add x86_64-linux-android i686-linux-android armv7-linux-androideabi aarch64-linux-android
-=======
-rustup toolchain install stable
-rustup default stable
 rustup target add x86_64-linux-android i686-linux-android armv7-linux-androideabi aarch64-linux-android
 
 cargo install --version 0.4.0 uniffi_bindgen
 
 # This is not the right place for it, but also it's as good a place as any.
 # Make sure git submodules are initialized.
-git submodule update --init
->>>>>>> 83883722
+git submodule update --init